{
    // Use IntelliSense to learn about possible attributes.
    // Hover to view descriptions of existing attributes.
    // For more information, visit: https://go.microsoft.com/fwlink/?linkid=830387
    "version": "0.2.0",
    "configurations": [
        {
            "name": "code executor",
            "type": "debugpy",
            "request": "launch",
            "cwd": "${workspaceFolder}/hpc-execution-node-backend/code_executor",
            "module": "uvicorn",
            "args": [
                "app:app",
                "--reload",
                "--host", "0.0.0.0",
                "--port", "8000",

            ],
            "jinja": true
        },

        {
            "name": "backend neuralabs",
            "type": "debugpy",
            "request": "launch",
            "cwd": "${workspaceFolder}/neuralabs-backend",
            "program": "${workspaceFolder}/neuralabs-backend/run.py",
            "console": "integratedTerminal",
            "jinja": true
        },


        {
            "type": "msedge",
            "request": "launch",
            "name": "Edge - Launch 3000",
            "url": "http://localhost:3000",
            "webRoot": "${workspaceFolder}"
        },

                {
            "type": "msedge",
            "request": "launch",
            "name": "Edge - Launch 5173",
            "url": "http://localhost:5173",
            "webRoot": "${workspaceFolder}/smart-contract/blockchain-app"
        },
<<<<<<< HEAD
=======
 
        {

    {
            "type": "msedge",
            "request": "launch",
            "name": "Edge - frontend",
            "url": "http://localhost:3000",
            "webRoot": "${workspaceFolder}/frontend"
        },
>>>>>>> 3e8b1c66
 
        {
            "name": "move_contract_frontend_sid",
            "type": "msedge",
            "request": "attach",
            "port": 9223,
            "webRoot": "/home/sid/projects/06_02 NeuraLabs/neuralabs-sui/mov_contract/frontend_interaction", 
        },

        {
            "name": "frontend_sid",
            "type": "msedge",
            "request": "attach",
            "port": 9223,
            "webRoot": "/home/sid/projects/06_02 NeuraLabs/neuralabs-sui/frontend", 
        }

    ]
}<|MERGE_RESOLUTION|>--- conflicted
+++ resolved
@@ -46,8 +46,6 @@
             "url": "http://localhost:5173",
             "webRoot": "${workspaceFolder}/smart-contract/blockchain-app"
         },
-<<<<<<< HEAD
-=======
  
         {
 
@@ -58,7 +56,6 @@
             "url": "http://localhost:3000",
             "webRoot": "${workspaceFolder}/frontend"
         },
->>>>>>> 3e8b1c66
  
         {
             "name": "move_contract_frontend_sid",
